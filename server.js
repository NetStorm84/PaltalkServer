const net = require('net');
const Buffer = require('buffer').Buffer;
const encryption = require('./encryption');
const { sendPacket } = require('./packetSender'); 
const { PACKET_TYPES } = require('./PacketHeaders');

const Group = require('./Models/Group');
const User = require('./Models/User');

let encryptedString = encryption.encrypt('passsword', 25);
let decryptedString = encryption.decrypt(encryptedString, 25);
console.log(encryptedString);
console.log(decryptedString);

const sqlite3 = require('sqlite3').verbose();
const db = new sqlite3.Database('database.db');
let currentUser;
let groups = [];

// initialize the server, create the groups etc
initServer();

const currentSockets = new Map()

// Buffer handling
let recvBuffer = Buffer.alloc(0);

const server = net.createServer(socket => {
    let currentUid = null;

    socket.on('data', data => handleData(socket, data));
    socket.on('end', () =>  {
        currentSockets.delete(socket.id);
        console.log(`UID ${currentUid} removed from active sockets`);
    });
        
    socket.on('error', err => console.error('An error occurred:', err));
});

function handleData(socket, data) {
    recvBuffer = Buffer.concat([recvBuffer, data]);
    console.log(`Received data: ${data.toString('hex')}`);

    while (recvBuffer.length >= 6) {
        const packetType = recvBuffer.readInt16BE(0);
        const length = recvBuffer.readUInt16BE(4);

        if (recvBuffer.length < length + 6) {
            break;
        }

        const payload = recvBuffer.slice(6, length + 6);
        processPacket(socket, packetType, payload);
        recvBuffer = recvBuffer.slice(length + 6);
    }
}

async function processPacket(socket, packetType, payload) {
    console.log(`Received Packet Type: ${packetType}`);
    console.log(`Payload: ${payload.toString('hex')}`);
    let user;

    switch (packetType) {
        case PACKET_TYPES.ADD_PAL:
            userToAdd = await findUser(parseInt(payload.slice(0, 4).toString('hex'), 16));
            let thisUser = currentSockets.get(socket.id).user;
            let userBuddies = JSON.parse(thisUser.buddies);
            if (!thisUser.buddies.includes(userToAdd.uid)) {
                userBuddies.push({
                    uid: userToAdd.uid,
                    nickname: userToAdd.nickname
                });

                // set the buddies back on the user
                thisUser.buddies = JSON.stringify(userBuddies);

                // update the users buddy list in the database
                db.run(`UPDATE users SET buddies = ? WHERE uid = ?`, [thisUser.buddies, thisUser.uid], (err) => {
                    if (err) {
                        console.error('Error updating user buddies:', err);
                    }
                });

                sendPacket(socket, PACKET_TYPES.BUDDY_LIST, retrieveBuddyList(thisUser));
                userIdHex = uidToHex(userToAdd.uid);
                if (currentSockets.get(userToAdd.uid)){
                    // user is currently online
                    sendPacket(socket, PACKET_TYPES.STATUS_CHANGE, Buffer.from((userIdHex + '0000001E'), 'hex'));
                }
                console.log('Buddy added successfully');
            } else {
                console.log('Buddy already exists');
            }
            break;
        case PACKET_TYPES.CLIENT_HELLO:
            sendPacket(socket, PACKET_TYPES.HELLO, Buffer.from('Hello-From:PaLTALK'));
            break;
        case PACKET_TYPES.GET_UIN:
            user = await findUser(payload.slice(4).toString('utf8'));
            sendPacket(socket, PACKET_TYPES.UIN_RESPONSE, Buffer.from(`uid=${user.uid}\nnickname=${user.nickname}\n`));
            break;
        case PACKET_TYPES.ROOM_BOUNCE:
            bounceUser(socket, payload);
        case PACKET_TYPES.ALERT_ADMIN:
            let group_id = payload.slice(0, 4);
            let reportedUser = payload.slice(4, 8);
            let reason = payload.slice(8);

            //TODO alert online admins to take a look
            break;
        case PACKET_TYPES.ROOM_MESSAGE_OUT:
            let grp_id = payload.slice(0, 4);
            let grp = groups.find(group => group.uid === parseInt(grp_id.toString('hex'), 16));
            grp.users.forEach(userInGroup => {
                connectedUser = currentSockets.get(userInGroup.uid);
                if (connectedUser.uid !== socket.id){
                    sendPacket(connectedUser.socket, PACKET_TYPES.ROOM_MESSAGE_IN, Buffer.from(payload.slice(0, 4).toString('hex')+uidToHex(socket.id) + payload.slice(4).toString('hex'), 'hex'));
                }
            });
            break;
        case PACKET_TYPES.REQ_MIC:
            //sendPacket(socket, 0x018d, Buffer.from(payload.slice(0, 4), 'hex'));
            break;
        case PACKET_TYPES.INVITE_OUT:
            let invitee = payload.slice(4, 8);
            let room_id = payload.slice(0, 4);
            let inviteeClient = currentSockets.get(parseInt(invitee.toString('hex'), 16));
            sendPacket(inviteeClient.socket, PACKET_TYPES.INVITE_IN, Buffer.from(room_id, 'hex'));

            //TODO invite the user to the room
            break;
        case PACKET_TYPES.BLOCK_BUDDY:
            break;
        case PACKET_TYPES.LYMERICK:
            console.log('Received Lymerick');
            sendPacket(socket, PACKET_TYPES.LOGIN_NOT_COMPLETE, Buffer.alloc(0));
            sendPacket(socket, PACKET_TYPES.SERVER_KEY, Buffer.from('XyF¦164473312518'));
            break;
        case PACKET_TYPES.AWAY_MODE:
            sendPacket(socket, PACKET_TYPES.STATUS_CHANGE, Buffer.from(uidToHex(socket.id) + '00000046', 'hex'));
            break;
        case PACKET_TYPES.ONLINE_MODE:
            sendPacket(socket, PACKET_TYPES.STATUS_CHANGE, Buffer.from(uidToHex(socket.id) + '0000001e', 'hex'));
            break;
        case PACKET_TYPES.IM_OUT:
            let receiver = payload.slice(0, 4);
            let content = payload.slice(4);

            if (receiver.toString('hex') === uidToHex('1000001')){
                parseCommand(currentUid, content, socket);
                return; 
            }
            // how to get the senders uid??
            let senderBuf = Buffer.from(uidToHex(socket.id), 'hex');

            let out = Buffer.concat([senderBuf, content]);
            let receiverClient = currentSockets.get(uidToDec(receiver));
            if (receiverClient){
                sendPacket(receiverClient.socket, PACKET_TYPES.IM_IN, out);
            }else{
                // receiver is offline store the message
                storeOfflineMessage(currentUid, uidToDec(receiver), content);
            }
            break;
        case PACKET_TYPES.ROOM_JOIN_AS_ADMIN:
            checkAdminGroupPassword(socket, payload);
            break;
        case PACKET_TYPES.ROOM_JOIN:
<<<<<<< HEAD
            // join the room
            joinRoom(socket, payload, false);
=======

            let room = lookupRoom(payload.slice(0, 4).toString('hex'));

            const roomIdHex = payload.slice(0, 4).toString('hex');
            const spacerHex = "00000000";
            currentUser = currentSockets.get(socket.id);
            let delim = Buffer.from([0xC8]);

            let room_details = {
                codec: 'spexproj.dll',
                qual: 2,
                channels: 1,
                premium: 1,
                va: 'Y',
                ss:'F',
                own: 'NetStorm',
                cr: '56958546',
                sr: 0,
                sra: 0,
                sru: 0,
                srf: 0,
                srh: 0
            };

            let roomType = room.voice ? '00030001' : '00060001';

            // join room
            sendPacket(socket, 0x0136, Buffer.from(roomIdHex + roomType +'000000000'+'0b54042a'+'0010006'+'0003'+'47'+asciiToHex(room.name)+'' + convertToJsonString(room_details), 'hex'));

            // Add the room message
            let messageHex = Buffer.from(room.welcome_message).toString('hex');
            let combinedHex = roomIdHex + spacerHex + messageHex;
            let finalBuffer = Buffer.from(combinedHex, 'hex');
            sendPacket(socket, 0x015e, finalBuffer);

            // add a welcome message
            messageHex = Buffer.from(`${currentUser.user.nickname}, welcome to the room ${room.name}.`).toString('hex');
            combinedHex = roomIdHex + spacerHex + messageHex;
            finalBuffer = Buffer.from(combinedHex, 'hex');
            sendPacket(socket, 0x015e, finalBuffer);

            // set the welcome message banner
            messageHex = Buffer.from(room.status_message).toString('hex');
            combinedHex = roomIdHex + spacerHex + messageHex;
            finalBuffer = Buffer.from(combinedHex, 'hex');
            sendPacket(socket, 0x015f, finalBuffer);

            let buffers = [];

            room.addUser(currentUser.user);

            room.users.forEach(user => {
                // Create a string from the user object, format can be adjusted as needed
                user.group_id = room.uid;
                let userString = convertToJsonString(user); //`group_id=${user.group_id}\nuid=${user.uid}\nY=1diap\n1=nimda\nnickname=${user.nickname}\nadmin=${user.admin}\ncolor=${user.color}\nmic=${user.mic}\npub=${user.pub}\naway=${user.away}\neof=${user.eof}`;
                let userBuffer = Buffer.from(userString);
                buffers.push(userBuffer);
                buffers.push(delim);
            });

            // add eof to the end of the user list
            buffers.push(Buffer.from('eof=1', 'hex'));
        
            let userList =  Buffer.concat(buffers);
            sendPacket(socket, 0x0154, userList, 'hex');
            room.users.forEach(user => {
                let userSocket = currentSockets.get(user.uid);
                if (userSocket){
                    // send the updated list of users to all users in the room
                    sendPacket(userSocket.socket, 0x0154, userList, 'hex');
                }
            });
            // sendPacket(socket, -932, Buffer.from(roomIdHex, 'hex'));

            if (room.voice){    
                const ipHex =  'c0a80110';
                const notsure = '0001869f';
                const spacer = '0000';
                const portHex = '31ae'; // 12718
                sendPacket(socket, PACKET_TYPES.ROOM_MEDIA_SERVER, Buffer.from(roomIdHex + ipHex + notsure + spacer + portHex, 'hex'));
            }

            // set the banner url
            //sendPacket(socket, 0x0320, Buffer.from('http://google.com'), 'hex');
>>>>>>> d5755b83
            break;
        case PACKET_TYPES.ROOM_LEAVE:
            leaveGroup(socket, payload);
            break;
        case PACKET_TYPES.LOGIN:
            handleLogin(socket, payload);
            break;
        case PACKET_TYPES.USER_SEARCH:
            let searchResults = [];
            let searchQuery = payload.toString('utf8');

            let exnick = getValueByKey(searchQuery, 'exnick');
            let startswith = getValueByKey(searchQuery, 'nickname');

            // Query for exact match of 'nickname'
            if (exnick !== undefined) {
                db.all(`SELECT * FROM users WHERE nickname = ? AND listed = ?`, [exnick, 1], (err, rows) => {
                    if (err) {
                        console.error('Error querying users by nickname:', err);
                        return;
                    }
                    rows.forEach(row => {
                        searchResults.push({uid: row.uid, ...row});
                    });
                    processSearchResults(searchResults, socket); // Process results after fetching
                });
            }

            // Query for nicknames that start with a specific string
            if (startswith !== undefined) {
                db.all(`SELECT * FROM users WHERE nickname LIKE ? AND listed = ?`, [startswith + '%', 1], (err, rows) => {
                    if (err) {
                        console.error('Error querying users by starting nickname:', err);
                        return;
                    }
                    rows.forEach(row => {
                        searchResults.push({uid: row.uid, ...row});
                    });
                    processSearchResults(searchResults, socket);
                });
            }
            break;
            case PACKET_TYPES.EMAIL_INVITE:
                // Extract the email from the payload
                let email = getValueByKey(payload.toString('utf8'), 'email');

                // Prepare the email invite object
                const emailInvite = {
                    email: email,
                    requestedAt: new Date().toISOString(), // Store the timestamp in ISO format
                    status: 'pending'
                };

                // Insert the email invite into the SQLite database
                db.run(
                    `INSERT INTO email_invites (email, requestedAt, status) VALUES (?, ?, ?)`,
                    [emailInvite.email, emailInvite.requestedAt, emailInvite.status],
                    function (err) {
                        if (err) {
                            console.error('Error adding email invite to queue:', err.message);
                        } else {
                            console.log('Email invite enqueued with ID:', this.lastID);
                        }
                    }
                );
                break;
            case PACKET_TYPES.REFRESH_CATEGORIES:

                let roomBuffers = [];

                groups.forEach(room => {
                    let roomBuffer = Buffer.from(`id=${room.uid}\nnm=${room.name}\n#=${room.getUserCount()}\nv=${room.voice}\nl=${room.locked}\nr=${room.rating}`);
                    roomBuffers.push(roomBuffer);
                    roomBuffers.push(Buffer.from([0xC8]));
                });

                sendPacket(socket, 0x014e, Buffer.concat(roomBuffers));
                //sendPacket(socket, 0x014c,  Buffer.from('id=12345\nnm=\n#=12\nv=1\nl=0\nr=1\u00c8id=54321\nnm=*** The White Horse ***\n#=24\nv=1\nl=0\nr=1\u00c8', 'utf8'));
                //sendPacket(socket, 0x014e,  Buffer.from('id=2300\nnm=Test ROom\nc=2300\nr=A\n#=12\np=0\nv=1\nl=0\u00c8', 'utf8'));
                //sendPacket(socket, 0x014b,  Buffer.concat([Buffer.from('id=2300\nnm=Family and Community\ncatg=1200'), Buffer.from([0xC8]), Buffer.from('id=2400\nnm=Another Category'), Buffer.from([0xC8])]));
                //sendPacket(socket, 0x014d, Buffer.from('id=1\nnm=*** The Royal Oak ***\nc=2300\nr=A\n#=12\np=0\nv=1\nl=0\u00c8'));
                //sendPacket(socket, 0x014e, Buffer.from('id=1\nnm=*** The Royal Oak ***\nc=2300\nr=A\n#=12\np=0\nv=1\nl=0\u00c8'));
                break;
            default:
                console.log('No handler for received packet type.');
                break;
    }
}

function uidToDec(uid) {
    return parseInt(uid.toString('hex'), 16);
}

function uidToHex(uid) {
    return parseInt(uid).toString(16).padStart(8, '0');
}

function convertToJsonString(obj) {
    return Object.entries(obj).map(([key, value]) => `${key}=${value}`).join('\n');
}

function asciiToHex(str) {
    let hex = '';
    for (let i = 0; i < str.length; i++) {
        hex += str.charCodeAt(i).toString(16);
    }
    return hex;
}

function checkAdminGroupPassword(socket, payload) {
    let user = payload.slice(0, 4);
    let password = payload.slice(4, 8);
    let port = payload.slice(8, 12); // voice port?? (2090)

    if (true){
        room = groups.find(room => room.uid === 50002, 16);
        joinRoom(socket, payload, room, true);
    }

}

//TODO this is not working, bounce the user
function bounceUser(socket, payload) {
    let user = payload.slice(0, 4);
    let room = payload.slice(4, 8);
}

function joinRoom(socket, payload, room = false, isAdmin = false) {

    if (!room){
        room = lookupRoom(payload.slice(0, 4).toString('hex'));
    }

    const roomIdHex = uidToHex(room.uid);
    const spacerHex = "00000000";
    currentUser = currentSockets.get(socket.id);
    let delim = Buffer.from([0xC8]);

    let room_details = {
        codec: 'spexproj.dll',
        qual: 2,
        channels: 1,
        premium: 1,
        va: 'Y',
        ss:'F',
        own: 'NetStorm',
        cr: '56958546',
        sr: 0,
        sra: 0,
        sru: 0,
        srf: 0,
        srh: 0
    };

    if (isAdmin && room.voice){
        roomType = '00030001';
    }else if (isAdmin && !room.voice){
        roomType = '00060001';
    }else if (!isAdmin && room.voice){
        roomType = '00030000';
    }else if (!isAdmin && !room.voice){
        roomType = '00060000';
    }

    // join room
    sendPacket(socket, 0x0136, Buffer.from(roomIdHex + roomType +'000000000'+'0b54042a'+'0010006'+'0003'+'47'+asciiToHex(room.name)+'' + convertToJsonString(room_details), 'hex'));

    // Add the room message
    let messageHex = Buffer.from(room.welcome_message).toString('hex');
    let combinedHex = roomIdHex + spacerHex + messageHex;
    let finalBuffer = Buffer.from(combinedHex, 'hex');
    sendPacket(socket, 0x015e, finalBuffer);

    // add a welcome message
    messageHex = Buffer.from(`${currentUser.user.nickname}, welcome to the room ${room.name}.`).toString('hex');
    combinedHex = roomIdHex + spacerHex + messageHex;
    finalBuffer = Buffer.from(combinedHex, 'hex');
    sendPacket(socket, 0x015e, finalBuffer);

    // set the welcome message banner
    messageHex = Buffer.from(room.status_message).toString('hex');
    combinedHex = roomIdHex + spacerHex + messageHex;
    finalBuffer = Buffer.from(combinedHex, 'hex');
    sendPacket(socket, 0x015f, finalBuffer);

    let buffers = [];

    currentUser.user.admin = isAdmin?1:0;
    room.addUser(currentUser.user);

    room.users.forEach(user => {
        // Create a string from the user object, format can be adjusted as needed
        user.group_id = room.uid;
        let userString = convertToJsonString(user); //`group_id=${user.group_id}\nuid=${user.uid}\nY=1diap\n1=nimda\nnickname=${user.nickname}\nadmin=${user.admin}\ncolor=${user.color}\nmic=${user.mic}\npub=${user.pub}\naway=${user.away}\neof=${user.eof}`;
        let userBuffer = Buffer.from(userString);
        buffers.push(userBuffer);
        buffers.push(delim);
    });

    // add eof to the end of the user list
    buffers.push(Buffer.from('eof=1', 'hex'));

    let userList =  Buffer.concat(buffers);
    sendPacket(socket, 0x0154, userList, 'hex');
    room.users.forEach(user => {
        let userSocket = currentSockets.get(user.uid);
        if (userSocket){
            // send the updated list of users to all users in the room
            sendPacket(userSocket.socket, 0x0154, userList, 'hex');
        }
    });
    // sendPacket(socket, -932, Buffer.from(roomIdHex, 'hex'));

    if (room.voice){    
        const ipHex =  'c0a80023';
        const notsure = '0001869f';
        const spacer = '0000';
        const portHex = '31ae'; // 12718
        sendPacket(socket, PACKET_TYPES.ROOM_MEDIA_SERVER, Buffer.from(roomIdHex + ipHex + notsure + spacer + portHex, 'hex'));
    }

}

function storeOfflineMessage(sender, receiver, content) {
    const sentTime = new Date().toISOString(); // Convert to ISO string format

    // Prepare the offline message object
    const offlineMessage = {
        sender: sender,
        receiver: receiver,
        sent: sentTime,
        status: 'pending',
        content: content.toString('utf8')
    };

    // Insert the offline message into the SQLite database
    db.run(
        `INSERT INTO offline_messages (sender, receiver, sent, status, content) VALUES (?, ?, ?, ?, ?)`,
        [offlineMessage.sender, offlineMessage.receiver, offlineMessage.sent, offlineMessage.status, offlineMessage.content],
        function (err) {
            if (err) {
                console.error('Error adding offline message:', err.message);
            } else {
                console.log('Offline message stored successfully with ID:', this.lastID);
            }
        }
    );
}

function processSearchResults(searchResults, socket) {
    if (searchResults.length > 0) {
        let buffers = [];
        searchResults.forEach(user => {
            let userBuffer = Buffer.from(`uid=${user.uid}\nnickname=${user.nickname}\nfirst=${user.firstname}\nlast=${user.lastname}`);
            buffers.push(userBuffer);
            buffers.push(Buffer.from([0xC8]));
        });
        sendPacket(socket, PACKET_TYPES.SEARCH_RESPONSE, Buffer.concat(buffers));
    }
}

function lookupRoom(roomId) {
    return groups.find(room => room.uid === parseInt(roomId, 16));
}

async function handleLogin(socket, payload) {

    currentUid = parseInt(payload.slice(0,4).toString('hex'), 16);
    user = await findUser(currentUid);
    
    // set the socket id as the users uid
    socket.id = user.uid;

    currentSockets.set(socket.id, {
        uid: user.uid,
        user: user,
        socket: socket
    });
    
    sendPacket(socket, PACKET_TYPES.USER_DATA, Buffer.from(`uid=${user.uid}\nnickname=${user.nickname}\npaid1=${user.plus?6:0}\nbanners=${!user.paid?'yes':'no'}\nrandom=1\nsmtp=33802760272033402040337033003400278033003370356021203410364036103110290022503180356037302770374030803600291029603310\nadmin=${user.admin}\nph=0\nget_offers_from_us=0\nget_offers_from_affiliates=0\nfirst=${user.firstname}\nlast=${user.lastname}\nemail=${user.email}\nprivacy=A\nverified=G\ninsta=6\npub=200\nvad=4\ntarget=${user.uid},${user.nickname}&age:0&gender:-\naol=toc.oscar.aol.com:5190\naolh=login.oscar.aol.com:29999\naolr=TIC:\$Revision: 1.97\$\naoll=english\ngja=3-15\nei=150498470819571187610865342234417958468385669749\ndemoif=10\nip=81.12.51.219\nsson=Y\ndpp=N\nvq=21\nka=YY\nsr=C\nask=Y;askpbar.dll;{F4D76F01-7896-458a-890F-E1F05C46069F}\ncr=DE\nrel=beta:301,302`));
    sendPacket(socket, 0x0064, Buffer.from('fb840000', 'hex'));

    //get the users buddy list
    const buddyList = retrieveBuddyList(user);

    sendPacket(socket, PACKET_TYPES.BUDDY_LIST, buddyList);
    sendPacket(socket, 0x0064, Buffer.from('fbbd0000', 'hex'));

    // Parse the buddies JSON string into an array
    buddies = JSON.parse(user.buddies);
    buddies.forEach(buddy => {
        let buddySocket = currentSockets.get(buddy.uid);
        if (buddySocket || (buddy.nickname == 'Paltalk')){
            sendPacket(socket, PACKET_TYPES.STATUS_CHANGE, Buffer.from(uidToHex(buddy.uid) + '0000001E', 'hex'));
        }
    });

    // this is required to show the buddy list window, not sure why
    sendPacket(socket, PACKET_TYPES.LOGIN_UNKNOWN, Buffer.alloc(0));

    // the below is required to show the groups list window
    sendPacket(socket, 0x019c, Buffer.alloc(0));

   //send any offline messages
   sendOfflineMessages(user, socket);
}

function sendOfflineMessages(user, socket) {
    db.all(`SELECT * FROM offline_messages WHERE receiver = ? AND status = ?`, [user.uid, 'pending'], (err, rows) => {
        if (err) {
            console.error('Error retrieving offline messages:', err);
            return;
        }

        if (rows.length === 0) {
            console.log('No offline messages to send.');
            return;
        }

        rows.forEach(message => {
            // Ensure that sender and content are converted to buffers if they are strings
            let senderBuffer = Buffer.from(uidToHex(message.sender), 'hex');
            let contentBuffer = Buffer.from(message.content, 'utf8');
            
            // Concatenate both buffers
            let out = Buffer.concat([senderBuffer, contentBuffer]);
    
            // Send the packet (assuming 'out' is a correct buffer)
            sendPacket(socket, PACKET_TYPES.IM_IN, out);
    
            // Update the message status to 'sent'
            db.run(`UPDATE offline_messages SET status = ? WHERE id = ?`, ['sent', message.id], (updateErr) => {
                if (updateErr) {
                    console.error(`Failed to update status of message ${message.id}:`, updateErr);
                } else {
                    console.log(`Message ${message.id} status updated to 'sent' successfully.`);
                }
            });
        });
    });
}

/**
 * 
 * @param {*} socket 
 * @param {*} payload 
 * 
 * Removes the user from the group and
 * broadcasts to the room that the user has left
 */
function leaveGroup(socket, payload) {

    // get the group id from the payload
    let groupId = payload.slice(0, 4).toString('hex');
    
    // get the room the user is leaving
    let group = lookupRoom(groupId);

    // remove user from the room
    group.removeUser(currentSockets.get(socket.id));

    // announce the user has left the room
    group.broadcastPacket(PACKET_TYPES.ROOM_USER_LEFT, Buffer.from(roomHex + uidToHex(socket.id), 'hex'));
}

function parseCommand(currentUid, content, socket){

    let contentBuffer;
    const command = content.toString('utf8').trim().split(' ', 2); 

    switch (command[0]) {
        case '/alert':
            broadcastPacket(PACKET_TYPES.ANNOUNCEMENT, Buffer.from(content.toString('utf8').replace(command[0], '').trim(), 'utf8'));
            contentBuffer = Buffer.from(`Alert has been sent to all users`, 'utf8');
            break;
        case '/users':
            contentBuffer = Buffer.from(`There are currently ${currentSockets.size} users online`, 'utf8');
            break;
        case '/help':
            contentBuffer = Buffer.from("Commands:\n/users - Number of users currently online\n/help - List all the currently available commands\n/alert {message} - Sends a messagebox alert to all currently connected users\n/kickall {message} - Removes all users from the server", 'utf8');
            break;
        case '/kickall':
            sendPacket(socket, PACKET_TYPES.MAINTENANCE_KICK, Buffer.from(content.toString('utf8').replace(command[0], '').trim()), 'utf8');
        default:
            contentBuffer = Buffer.from("Command not found. Enter /help for a list of commands", 'utf8');
            break;
    }

    // Ensure currentUid is converted to a Buffer properly
    uidBuffer = Buffer.from('000f4241', 'hex'); // Convert the buffer to a hex string and back to a buffer

    // Concatenate the two buffers
    let out = Buffer.concat([uidBuffer, contentBuffer]);

    // Send the packet with the concatenated buffer
    sendPacket(socket, PACKET_TYPES.IM_IN, out);
}

function retrieveBuddyList(user) {
    let buffers = [];

    if (!user || !user.buddies) {
        console.log("User data or buddies are not available.");
        return Buffer.from([]);
    }

    // Parse the buddies JSON string into an array
    buddies = JSON.parse(user.buddies);

    // Iterate over the buddies of the user to create buffers
    buddies.forEach(buddy => {
        let userBuffer = Buffer.from(`uid=${buddy.uid}\nnickname=${buddy.nickname}`);
        buffers.push(userBuffer);
        buffers.push(Buffer.from([0xC8])); // Add delimiter
    });

    // Concatenate all buffers into one
    return Buffer.concat(buffers);
}

function broadcastPacket(packetType, payload) {
    currentSockets.forEach(({ socket }) => {
        sendPacket(socket, packetType, payload);
    });
}

function getValueByKey(input, key) {

    const pairs = input.split('\n');

    for (let pair of pairs) {
        const [currentKey, value] = pair.split('=');
        if (currentKey === key) {
            return value; 
        }
    }

    return undefined;
}

/**
 * Retrieves a user from the SQLite 'users' table by UID or nickname.
 * @param {string|number} identifier - UID as a number, or a nickname as a string.
 * @returns {Promise<Object|null>} The user object from the database or null if not found.
 */
async function findUser(identifier) {
    return new Promise((resolve, reject) => {
        if (typeof identifier === 'number') {
            // Attempt to retrieve the user by UID
            db.get(`SELECT * FROM users WHERE uid = ?`, [identifier], (err, row) => {
                if (err) {
                    console.error('Error fetching user by UID:', err);
                    reject(err);
                } else {
                    if (row) {
                        console.log('User data:', row);
                        resolve(row);
                    } else {
                        console.log('No such user!');
                        resolve(null);
                    }
                }
            });
        } else if (typeof identifier === 'string') {
            // If not found by UID, attempt to search by nickname
            db.get(`SELECT * FROM users WHERE nickname = ?`, [identifier], (err, row) => {
                if (err) {
                    console.error('Error fetching user by nickname:', err);
                    reject(err);
                } else {
                    if (row) {
                        console.log('User data:', row);
                        resolve(row);
                    } else {
                        console.log('No such user!');
                        resolve(null);
                    }
                }
            });
        } else {
            console.error('Invalid identifier type');
            resolve(null);
        }
    });
}

function initServer(){
    createGroups();
}

/**
 * Create the groups from the database
 */
function createGroups(){
    // load all the groups
    db.all(`SELECT * FROM groups`, (err, rows) => {
        rows.forEach(group => {
            let grp = new Group(group.uid, group.name, group.voice, group.locked, group.rating, group.status_message, group.welcome_message);
            groups.push(grp);
        });
    });
}

server.listen(5001, () => {
    console.log('Server listening on port 5001');
});<|MERGE_RESOLUTION|>--- conflicted
+++ resolved
@@ -166,10 +166,6 @@
             checkAdminGroupPassword(socket, payload);
             break;
         case PACKET_TYPES.ROOM_JOIN:
-<<<<<<< HEAD
-            // join the room
-            joinRoom(socket, payload, false);
-=======
 
             let room = lookupRoom(payload.slice(0, 4).toString('hex'));
 
@@ -254,7 +250,6 @@
 
             // set the banner url
             //sendPacket(socket, 0x0320, Buffer.from('http://google.com'), 'hex');
->>>>>>> d5755b83
             break;
         case PACKET_TYPES.ROOM_LEAVE:
             leaveGroup(socket, payload);
